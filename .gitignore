--- conflicted
+++ resolved
@@ -2,8 +2,4 @@
 dist/
 *.egg-info/
 __pycache__/
-<<<<<<< HEAD
-.vscode
-=======
-.vscode/
->>>>>>> 731cbb10
+.vscode/